//! Library service providers implementation.

extern crate hyper;

use hyper::client::{Client, Response};
<<<<<<< HEAD
=======

use std::str;
>>>>>>> 14d620fa

/// Used to specify which provider to use to generate a short URL.
#[derive(Clone, Copy, Debug, Eq, Hash, PartialEq)]
pub enum Provider {
    /// https://bn.gy provider
    BnGy,
    /// https://is.gd provider
    IsGd,
    /// https://v.gd provider
    VGd,
    /// http://rlu.ru provider
    /// * Attention! If you send a lot of requests from one IP, it can be blocked. If you plan to add more then 100 URLs in one hour, please let the technical support know. Otherwise your IP can be blocked unexpectedly. Prior added URLs can be deleted.
    Rlu,
<<<<<<< HEAD
    /// http://readability.com provider
    Rdd,

    /// http://psbe.co provider
    PsbeCo
=======
    /// http://bit.do provider
    BitDo,
>>>>>>> 14d620fa
}

impl Provider {
    /// Converts the Provider variant into its domain name equivilant
    pub fn to_name(&self) -> &str {
        match *self {
            Provider::BnGy => "bn.gy",
            Provider::IsGd => "is.gd",
            Provider::VGd => "v.gd",
            Provider::Rlu => "rlu.ru",
<<<<<<< HEAD
            Provider::Rdd => "readability.com",
            Provider::PsbeCo => "psbe.co",
=======
            Provider::BitDo => "bit.do",
>>>>>>> 14d620fa
        }
    }
}

/// Returns a vector of all `Provider` variants.
pub fn providers() -> Vec<Provider> {
    vec![
        Provider::BnGy,
        Provider::IsGd,
        Provider::VGd,
        Provider::Rdd,

        // Latest elements should always be the worst services (ex: rate limit exists).
        Provider::Rlu,
<<<<<<< HEAD
        Provider::PsbeCo,
=======
        Provider::BitDo,
>>>>>>> 14d620fa
    ]
}

fn bngy_parse(res: &str) -> Option<String> {
    if res.is_empty() {
        return None
    }
    let string = res.to_owned();
    let iter = string.split("<ShortenedUrl>").skip(1).next();
    if iter.is_none() {
        return None
    }
    if let Some(string) = iter.unwrap().split("</ShortenedUrl>").next() {
        return Some(string.to_owned())
    }
    None
}

<<<<<<< HEAD
fn bngy_request(url: &str, client: &Client) -> Option<Response> {
    let resp = client.get(&format!("https://bn.gy/API.asmx/CreateUrl?real_url={}", url))
                     .send();
    if resp.is_ok() {
        return Some(resp.unwrap())
    }
    None
=======
fn bngy_prepare(url: &str, client: &Client) -> Response {
    client.get(&format!("https://bn.gy/API.asmx/CreateUrl?real_url={}", url))
        .send()
        .unwrap()
>>>>>>> 14d620fa
}

fn isgd_parse(res: &str) -> Option<String> {
    Some(res.to_owned())
}

<<<<<<< HEAD
fn isgd_request(url: &str, client: &Client) -> Option<Response> {
    let resp = client.get(&format!("https://is.gd/create.php?format=simple&url={}", url))
                     .send();
    if resp.is_ok() {
        return Some(resp.unwrap())
    }
    None
=======
fn isgd_prepare(url: &str, client: &Client) -> Response {
    client.get(&format!("https://is.gd/create.php?format=simple&url={}", url))
        .send()
        .unwrap()
>>>>>>> 14d620fa
}

fn vgd_parse(res: &str) -> Option<String> {
    Some(res.to_owned())
}

<<<<<<< HEAD
fn vgd_request(url: &str, client: &Client) -> Option<Response> {
    let resp = client.get(&format!("http://v.gd/create.php?format=simple&url={}", url))
                     .send();
    if resp.is_ok() {
        return Some(resp.unwrap())
    }
    None
=======
fn vgd_prepare(url: &str, client: &Client) -> Response {
    client.get(&format!("http://v.gd/create.php?format=simple&url={}", url))
        .send()
        .unwrap()
>>>>>>> 14d620fa
}

fn rlu_parse(res: &str) -> Option<String> {
    Some(res.to_owned())
}

<<<<<<< HEAD
fn rlu_request(url: &str, client: &Client) -> Option<Response> {
    let resp = client.get(&format!("http://rlu.ru/index.sema?a=api&link={}", url))
                     .send();
    if resp.is_ok() {
        return Some(resp.unwrap())
    }
    None
}

fn rdd_parse(res: &str) -> Option<String> {
    if res.is_empty() {
        return None
    }
    let string = res.to_owned();
    let value = string.split("\"rdd_url\"")
                      .nth(1).unwrap_or("")
                      .split(",").next().unwrap_or("")
                      .split("\"").nth(1);
    if let Some(string) = value {
        let mut short_url = string.to_owned();
        let _ = short_url.pop();
        return Some(short_url)
    }
    None
=======
fn rlu_prepare(url: &str, client: &Client) -> Response {
    client.get(&format!("http://rlu.ru/index.sema?a=api&link={}", url))
        .send()
        .unwrap()
}

fn bitdo_parse(res: &str) -> Option<String> {
    Some(res.to_owned())
}

fn bitdo_prepare(url: &str, client: &Client) -> Response {
    let mut h_url = hyper::Url::parse("http://bit.do/mod_perl/url-shortener.pl").unwrap();
    h_url.query_pairs_mut()
        .append_pair("action", "shorten")
        .append_pair("url", url)
        .append_pair("url2", "site2")
        .append_pair("url_hash", "")
        .append_pair("url_stats_is_private", &0.to_string());
    let body = &*format!("action=shorten&url={}&url2=site2&url_hash=&url_stats_is_private=0", url)
        .into_bytes();
    client.post(h_url.as_str())
        .body(body)
        .send()
        .unwrap()

>>>>>>> 14d620fa
}

fn rdd_request(url: &str, client: &Client) -> Option<Response> {
    let body = &format!("url={}", url);
    let resp = client.post("https://readability.com/api/shortener/v1/urls")
                     .body(body)
                     .send();
    if resp.is_ok() {
        return Some(resp.unwrap())
    }
    None
}

fn psbeco_parse(res: &str) -> Option<String> {
    if res.is_empty() {
        return None
    }
    let string = res.to_owned();
    let iter = string.split("<ShortUrl>").skip(1).next();
    if iter.is_none() {
        return None
    }
    if let Some(string) = iter.unwrap().split("</ShortUrl>").next() {
        return Some(string.to_owned())
    }
    None
}

fn psbeco_request(url: &str, client: &Client) -> Option<Response> {
    let resp = client.get(&format!("http://psbe.co/API.asmx/CreateUrl?real_url={}", url))
                     .send();
    if resp.is_ok() {
        return Some(resp.unwrap())
    }
    None
}


/// Parses the response from a successful request to a provider into the
/// URL-shortened string.
pub fn parse(res: &str, provider: Provider) -> Option<String> {
    match provider {
        Provider::BnGy => bngy_parse(res),
        Provider::IsGd => isgd_parse(res),
        Provider::VGd => vgd_parse(res),
        Provider::Rlu => rlu_parse(res),
<<<<<<< HEAD
        Provider::Rdd => rdd_parse(res),
        Provider::PsbeCo => psbeco_parse(res),
    }
}

/// Performs a request to the short link provider.
/// Response to be parsed or `None` on a error.
pub fn request(url: &str, client: &Client, provider: Provider) -> Option<Response> {
    match provider {
        Provider::BnGy => bngy_request(url, client),
        Provider::IsGd => isgd_request(url, client),
        Provider::VGd => vgd_request(url, client),
        Provider::Rlu => rlu_request(url, client),
        Provider::Rdd => rdd_request(url, client),
        Provider::PsbeCo => psbeco_request(url, client),
=======
        Provider::BitDo => bitdo_parse(res),
    }
}

/// Prepares the Hyper client for a connection to a provider, providing the long
/// URL to be shortened.
pub fn prepare(url: &str, client: &Client, provider: Provider) -> Response {
    match provider {
        Provider::BnGy => bngy_prepare(url, client),
        Provider::IsGd => isgd_prepare(url, client),
        Provider::VGd => vgd_prepare(url, client),
        Provider::Rlu => rlu_prepare(url, client),
        Provider::BitDo => bitdo_prepare(url, client),
>>>>>>> 14d620fa
    }
}<|MERGE_RESOLUTION|>--- conflicted
+++ resolved
@@ -3,11 +3,6 @@
 extern crate hyper;
 
 use hyper::client::{Client, Response};
-<<<<<<< HEAD
-=======
-
-use std::str;
->>>>>>> 14d620fa
 
 /// Used to specify which provider to use to generate a short URL.
 #[derive(Clone, Copy, Debug, Eq, Hash, PartialEq)]
@@ -21,16 +16,12 @@
     /// http://rlu.ru provider
     /// * Attention! If you send a lot of requests from one IP, it can be blocked. If you plan to add more then 100 URLs in one hour, please let the technical support know. Otherwise your IP can be blocked unexpectedly. Prior added URLs can be deleted.
     Rlu,
-<<<<<<< HEAD
     /// http://readability.com provider
     Rdd,
-
     /// http://psbe.co provider
-    PsbeCo
-=======
+    PsbeCo,
     /// http://bit.do provider
     BitDo,
->>>>>>> 14d620fa
 }
 
 impl Provider {
@@ -41,12 +32,9 @@
             Provider::IsGd => "is.gd",
             Provider::VGd => "v.gd",
             Provider::Rlu => "rlu.ru",
-<<<<<<< HEAD
             Provider::Rdd => "readability.com",
             Provider::PsbeCo => "psbe.co",
-=======
             Provider::BitDo => "bit.do",
->>>>>>> 14d620fa
         }
     }
 }
@@ -61,11 +49,8 @@
 
         // Latest elements should always be the worst services (ex: rate limit exists).
         Provider::Rlu,
-<<<<<<< HEAD
         Provider::PsbeCo,
-=======
         Provider::BitDo,
->>>>>>> 14d620fa
     ]
 }
 
@@ -84,7 +69,6 @@
     None
 }
 
-<<<<<<< HEAD
 fn bngy_request(url: &str, client: &Client) -> Option<Response> {
     let resp = client.get(&format!("https://bn.gy/API.asmx/CreateUrl?real_url={}", url))
                      .send();
@@ -92,19 +76,12 @@
         return Some(resp.unwrap())
     }
     None
-=======
-fn bngy_prepare(url: &str, client: &Client) -> Response {
-    client.get(&format!("https://bn.gy/API.asmx/CreateUrl?real_url={}", url))
-        .send()
-        .unwrap()
->>>>>>> 14d620fa
 }
 
 fn isgd_parse(res: &str) -> Option<String> {
     Some(res.to_owned())
 }
 
-<<<<<<< HEAD
 fn isgd_request(url: &str, client: &Client) -> Option<Response> {
     let resp = client.get(&format!("https://is.gd/create.php?format=simple&url={}", url))
                      .send();
@@ -112,19 +89,12 @@
         return Some(resp.unwrap())
     }
     None
-=======
-fn isgd_prepare(url: &str, client: &Client) -> Response {
-    client.get(&format!("https://is.gd/create.php?format=simple&url={}", url))
-        .send()
-        .unwrap()
->>>>>>> 14d620fa
 }
 
 fn vgd_parse(res: &str) -> Option<String> {
     Some(res.to_owned())
 }
 
-<<<<<<< HEAD
 fn vgd_request(url: &str, client: &Client) -> Option<Response> {
     let resp = client.get(&format!("http://v.gd/create.php?format=simple&url={}", url))
                      .send();
@@ -132,19 +102,12 @@
         return Some(resp.unwrap())
     }
     None
-=======
-fn vgd_prepare(url: &str, client: &Client) -> Response {
-    client.get(&format!("http://v.gd/create.php?format=simple&url={}", url))
-        .send()
-        .unwrap()
->>>>>>> 14d620fa
 }
 
 fn rlu_parse(res: &str) -> Option<String> {
     Some(res.to_owned())
 }
 
-<<<<<<< HEAD
 fn rlu_request(url: &str, client: &Client) -> Option<Response> {
     let resp = client.get(&format!("http://rlu.ru/index.sema?a=api&link={}", url))
                      .send();
@@ -169,18 +132,13 @@
         return Some(short_url)
     }
     None
-=======
-fn rlu_prepare(url: &str, client: &Client) -> Response {
-    client.get(&format!("http://rlu.ru/index.sema?a=api&link={}", url))
-        .send()
-        .unwrap()
 }
 
 fn bitdo_parse(res: &str) -> Option<String> {
     Some(res.to_owned())
 }
 
-fn bitdo_prepare(url: &str, client: &Client) -> Response {
+fn bitdo_request(url: &str, client: &Client) -> Option<Response> {
     let mut h_url = hyper::Url::parse("http://bit.do/mod_perl/url-shortener.pl").unwrap();
     h_url.query_pairs_mut()
         .append_pair("action", "shorten")
@@ -190,12 +148,14 @@
         .append_pair("url_stats_is_private", &0.to_string());
     let body = &*format!("action=shorten&url={}&url2=site2&url_hash=&url_stats_is_private=0", url)
         .into_bytes();
-    client.post(h_url.as_str())
+    let resp = client.post(h_url.as_str())
         .body(body)
-        .send()
-        .unwrap()
-
->>>>>>> 14d620fa
+        .send();
+
+    if resp.is_ok() {
+        return Some(resp.unwrap())
+    }
+    None
 }
 
 fn rdd_request(url: &str, client: &Client) -> Option<Response> {
@@ -238,11 +198,11 @@
 /// URL-shortened string.
 pub fn parse(res: &str, provider: Provider) -> Option<String> {
     match provider {
+        Provider::BitDo => bitdo_parse(res),
         Provider::BnGy => bngy_parse(res),
         Provider::IsGd => isgd_parse(res),
         Provider::VGd => vgd_parse(res),
         Provider::Rlu => rlu_parse(res),
-<<<<<<< HEAD
         Provider::Rdd => rdd_parse(res),
         Provider::PsbeCo => psbeco_parse(res),
     }
@@ -252,26 +212,12 @@
 /// Response to be parsed or `None` on a error.
 pub fn request(url: &str, client: &Client, provider: Provider) -> Option<Response> {
     match provider {
+        Provider::BitDo => bitdo_request(url, client),
         Provider::BnGy => bngy_request(url, client),
         Provider::IsGd => isgd_request(url, client),
         Provider::VGd => vgd_request(url, client),
         Provider::Rlu => rlu_request(url, client),
         Provider::Rdd => rdd_request(url, client),
         Provider::PsbeCo => psbeco_request(url, client),
-=======
-        Provider::BitDo => bitdo_parse(res),
-    }
-}
-
-/// Prepares the Hyper client for a connection to a provider, providing the long
-/// URL to be shortened.
-pub fn prepare(url: &str, client: &Client, provider: Provider) -> Response {
-    match provider {
-        Provider::BnGy => bngy_prepare(url, client),
-        Provider::IsGd => isgd_prepare(url, client),
-        Provider::VGd => vgd_prepare(url, client),
-        Provider::Rlu => rlu_prepare(url, client),
-        Provider::BitDo => bitdo_prepare(url, client),
->>>>>>> 14d620fa
     }
 }